--- conflicted
+++ resolved
@@ -91,12 +91,9 @@
 			return stacktrace.Propagate(err, "Unable to create network for test '%v'", testName)
 		}
 
-<<<<<<< HEAD
-		testInstanceUuid := uuid.Generate()
-		err = runControllerContainer(dockerManager, runner.testControllerImageName, publicIpProvider, testName, testInstanceUuid)
-=======
 		// TODO wait for network to completely start up before running the container!
 
+		testInstanceUuid := uuid.Generate()
 		err = runControllerContainer(
 			dockerManager,
 			serviceNetwork,
@@ -104,7 +101,6 @@
 			publicIpProvider,
 			testName,
 			testInstanceUuid)
->>>>>>> 311ec779
 		if err != nil {
 			// TODO we need to clean up the Docker network still!
 			return stacktrace.Propagate(err, "An error occurred running the test controller")
