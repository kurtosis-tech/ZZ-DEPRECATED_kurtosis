package initializer

import (
	"context"
	"github.com/docker/distribution/uuid"
	"github.com/docker/docker/api/types"
	"github.com/docker/docker/api/types/container"
	"github.com/docker/docker/client"
	"github.com/docker/docker/pkg/stdcopy"
	"github.com/gmarchetti/kurtosis/commons/docker"
	"github.com/gmarchetti/kurtosis/commons/testnet"
	"os"

	"github.com/palantir/stacktrace"
)


type TestSuiteRunner struct {
<<<<<<< HEAD
=======
	tests map[string]testnet.TestNetworkConfigProvider
>>>>>>> ce2b9a67
	startPortRange int
	endPortRange int
}

func NewTestSuiteRunner(testSuite TestSuite, startPortRange int, endPortRange int) *TestSuiteRunner {
	return &TestSuiteRunner{
		tests: make(map[string]testnet.TestNetworkConfigProvider),
		startPortRange: startPortRange,
		endPortRange: endPortRange,
	}
}

func (runner TestSuiteRunner) RegisterTest(name string, configProvider testnet.TestNetworkConfigProvider) {
	// TODO check if the test already exists and throw an error if so (means an error in the user code)
	runner.tests[name] = configProvider
}

// Runs the tests whose names are defined in the given map (the map value is ignored - this is a hacky way to
// do a set implementation)
func (runner TestSuiteRunner) RunTests() (err error) {
	// Initialize default environment context.
	dockerCtx := context.Background()
	// Initialize a Docker client
	dockerClient, err := client.NewClientWithOpts(client.FromEnv, client.WithAPIVersionNegotiation())
	if err != nil {
		return stacktrace.Propagate(err,"Failed to initialize Docker client from environment.")
	}

	dockerManager, err := docker.NewDockerManager(dockerCtx, dockerClient, runner.startPortRange, runner.endPortRange)
	if err != nil {
		return stacktrace.Propagate(err, "Error in initializing Docker Manager.")
	}

	// TODO implement parallelism and specific test selection here
	for testName, configProvider := range runner.tests {
		testNetworkCfg, err := configProvider.GetNetworkConfig()
		if err != nil {
			stacktrace.Propagate(err, "Unable to get network config from config provider")
		}
		networkName := testName + uuid.Generate().String()
		serviceNetwork, err := testNetworkCfg.CreateAndRun(networkName, dockerManager)
		if err != nil {
			return stacktrace.Propagate(err, "Unable to create network for test '%v'", testName)
		}
		for _, containerId := range serviceNetwork.ContainerIds {
			waitAndGrabLogsOnError(dockerCtx, dockerClient, containerId)
		}
	}

	return nil
	// TODO add a timeout here
	// TODO gracefully shut down all the Docker containers we started here
}

// ======================== Private helper functions =====================================


func waitAndGrabLogsOnError(dockerCtx context.Context, dockerClient *client.Client, containerId string) (err error) {
	statusCh, errCh := dockerClient.ContainerWait(dockerCtx, containerId, container.WaitConditionNotRunning)

	select {
	case err := <-errCh:
		if err != nil {
			return stacktrace.Propagate(err, "Failed to wait for container to return.")
		}
	case <-statusCh:
	}

	// If the container stops and there is an error, grab the logs.
	out, err := dockerClient.ContainerLogs(
		dockerCtx,
		containerId,
		types.ContainerLogsOptions{
			ShowStdout: true,
			ShowStderr: true,
		})
	if err != nil {
		return stacktrace.Propagate(err, "Failed to retrieve container logs.")
	}

	// Copy the logs to stdout.
	stdcopy.StdCopy(os.Stdout, os.Stderr, out)
	return nil
}<|MERGE_RESOLUTION|>--- conflicted
+++ resolved
@@ -16,10 +16,7 @@
 
 
 type TestSuiteRunner struct {
-<<<<<<< HEAD
-=======
 	tests map[string]testnet.TestNetworkConfigProvider
->>>>>>> ce2b9a67
 	startPortRange int
 	endPortRange int
 }
