package initializer

import (
	"context"
	"encoding/gob"
	"fmt"
	"github.com/docker/distribution/uuid"
	"github.com/docker/docker/client"
	"github.com/kurtosis-tech/kurtosis/commons/docker"
	"github.com/kurtosis-tech/kurtosis/commons/networks"
	"github.com/kurtosis-tech/kurtosis/commons/testsuite"
	"github.com/palantir/stacktrace"
	"github.com/sirupsen/logrus"
	"io/ioutil"
	"sort"
	"time"
)

type TestResult string
// "enum" for TestResult
const (
	PASSED TestResult = "PASSED"
	FAILED TestResult = "FAILED"
	ERRORED TestResult = "ERRORED"   // Indicates an error during setup that prevented the test from running
)

type TestSuiteRunner struct {
	testSuite               testsuite.TestSuite
	testServiceImageName    string
	testControllerImageName string

	// The test controller image-specific string representing the log level, that will be passed as-is to the test controller
	testControllerLogLevel	string
}

const (
	DEFAULT_SUBNET_MASK = "172.23.0.0/16"

	CONTAINER_NETWORK_INFO_MOUNTED_FILEPATH = "/data/network/network-info"
	CONTAINER_LOG_INFO_MOUNTED_FILEPATH = "/data/service/container-log"

	// These are an "API" of sorts - environment variables that are agreed to be set in the test controller's Docker environment
	TEST_NAME_BASH_ARG = "TEST_NAME"
	NETWORK_FILEPATH_ARG = "NETWORK_DATA_FILEPATH"
	LOG_FILEPATH_ARG = "LOG_FILEPATH"
	LOG_LEVEL_ARG = "LOG_LEVEL"

	// How long to wait before force-killing a container
	CONTAINER_STOP_TIMEOUT = 30 * time.Second

	SUCCESS_EXIT_CODE = 0
)


/*
Creates a new TestSuiteRunner with the following arguments
 */
func NewTestSuiteRunner(
			testSuite testsuite.TestSuite,
			testServiceImageName string,
			testControllerImageName string,
			testControllerLogLevel string) *TestSuiteRunner {
	return &TestSuiteRunner{
		testSuite:               testSuite,
		testServiceImageName:    testServiceImageName,
		testControllerImageName: testControllerImageName,
		testControllerLogLevel: testControllerLogLevel,
	}
}

/*
Runs the tests with the given names. If no tests are specifically defined, all tests are run.
 */
func (runner TestSuiteRunner) RunTests(testNamesToRun []string) (map[string]TestResult, error) {
	// Initialize default environment context.
	dockerCtx := context.Background()
	// Initialize a Docker client
	dockerClient, err := client.NewClientWithOpts(client.FromEnv, client.WithAPIVersionNegotiation())
	if err != nil {
		return nil, stacktrace.Propagate(err,"Failed to initialize Docker client from environment.")
	}

	dockerManager, err := docker.NewDockerManager(dockerCtx, dockerClient)
	if err != nil {
		return nil, stacktrace.Propagate(err, "Error in initializing Docker Manager.")
	}

	allTests := runner.testSuite.GetTests()
	if len(testNamesToRun) == 0 {
		testNamesToRun = make([]string, 0, len(runner.testSuite.GetTests()))
		for testName, _ := range allTests {
			testNamesToRun = append(testNamesToRun, testName)
		}
	}
	sort.Strings(testNamesToRun)

	// Validate all the requested tests exist
	testsToRun := make(map[string]testsuite.Test)
	for _, testName := range testNamesToRun {
		test, found := allTests[testName]
		if !found {
			return nil, stacktrace.NewError("No test registered with name '%v'", testName)
		}
		testsToRun[testName] = test
	}


	executionInstanceId := uuid.Generate()
	logrus.Infof("Running %v tests with execution ID: %v", len(testsToRun), executionInstanceId.String())

	// TODO break everything inside this for loop into its own function for readability
	// TODO implement parallelism
	testResults := make(map[string]TestResult)
	for testName, test := range testsToRun {
		logrus.Infof("---------------------------------- %v --------------------------------", testName)
		testPassed, err := runTest(
			dockerManager,
			runner.testControllerImageName,
			runner.testControllerLogLevel,
			executionInstanceId,
			runner.testServiceImageName,
			testName,
<<<<<<< HEAD
			executionInstanceId)
		if err != nil {
			testResults[testName] = logTestResult(testName, err, false)
			stopNetwork(dockerManager, serviceNetwork, CONTAINER_STOP_TIMEOUT)
			continue
		}
		stopNetwork(dockerManager, serviceNetwork, CONTAINER_STOP_TIMEOUT)
		testResults[testName] = logTestResult(testName, nil, testPassed)
		// TODO after printing logs, delete each container
=======
			test)
		testResults[testName] = logTestResult(testName, err, testPassed)
>>>>>>> 907f8c64
	}

	return testResults, nil
}

// ======================== Private helper functions =====================================
/*
Handles determining the proper test status and logging it.
Returns the TestResult for convenience.
*/
func logTestResult(testName string, err error, testPassed bool) TestResult {
	var result TestResult
	if err != nil {
		result = ERRORED
	} else {
		if testPassed {
			result = PASSED
		} else {
			result = FAILED
		}
	}

	switch result {
	case ERRORED:
		logrus.Warnf("Test %v %v", testName, result)
		logrus.Warnf("Error reason: %v", err)
	case PASSED:
		logrus.Infof("Test %v %v", testName, result)
	case FAILED:
		logrus.Warnf("Test %v %v", testName, result)
	}
	return result
}

func runTest(
			dockerManager *docker.DockerManager,
			testControllerImageName string,
			testControllerLogLevel string,
			executionInstanceId uuid.UUID,
			testServiceImageName string,
			testName string,
			test testsuite.Test) (bool, error) {
	networkLoader, err := test.GetNetworkLoader()
	if err != nil {
		return false, stacktrace.Propagate(err, "Could not get network loader")
	}

	builder := networks.NewServiceNetworkConfigBuilder()
	if err := networkLoader.ConfigureNetwork(builder); err != nil {
		return false, stacktrace.Propagate(err, "An error occurred while configuring the network")
	}
	testNetworkCfg := builder.Build()

	logrus.Infof("Creating network for test...")
	publicIpProvider, err := networks.NewFreeIpAddrTracker(DEFAULT_SUBNET_MASK)
	if err != nil {
		return false, stacktrace.Propagate(err, "Could not create the free IP addr tracker")
	}
	gatewayIp, err := publicIpProvider.GetFreeIpAddr()
	if err != nil {
		return false, stacktrace.Propagate(err, "An error occurred getting the gateway IP")
	}
	// TODO TODO TODO Support creating one network per testnet
	_, err = dockerManager.CreateNetwork(DEFAULT_SUBNET_MASK, gatewayIp)
	if err != nil {
		return false, stacktrace.Propagate(err, "Error occurred creating docker network for testnet")
	}
	serviceNetwork, err := testNetworkCfg.CreateNetwork(testServiceImageName, publicIpProvider, dockerManager)
	if err != nil {
		return false, stacktrace.Propagate(err, "Error occurred creating testnet")
	}
	// Make sure we  make a best-effort attempt to stop the network we created no matter what happens
	defer stopNetwork(dockerManager, serviceNetwork, CONTAINER_STOP_TIMEOUT)
	logrus.Info("Network created successfully")

	testPassed, err := runControllerContainer(
		dockerManager,
		serviceNetwork,
		testControllerImageName,
		testControllerLogLevel,
		publicIpProvider,
		testName,
		executionInstanceId)
	if err != nil {
		return false, stacktrace.Propagate(err, "An error occurred while running the test")
	}
	return testPassed, nil
	// TODO after printing logs, delete each container
}



/*
Runs the controller container against the given test network.

Args:
	manager: the Docker manager, used for starting container & waiting for it to finish
	rawServiceNetwork: the network to run against
	dockerImage: the Docker image of the controller that will be started
	ipProvider: IP provider to give the controller container its address
	testName: name of test to run
	executionUuid: UUID tying together all the tests in this run of the test suite

Returns:
	bool: true if the test succeeded, false if not
	error: if any error occurred during the execution of the controller (independent of the test itself)
 */
func runControllerContainer(
		manager *docker.DockerManager,
		rawServiceNetwork *networks.RawServiceNetwork,
		dockerImage string,
		logLevel string,
		ipProvider *networks.FreeIpAddrTracker,
		testName string,
		executionUuid uuid.UUID) (bool, error){
	logrus.Info("Launching controller container...")

	// Using tempfiles, is there a risk that for a verrrry long-running E2E test suite the filesystem cleans up the tempfile
	//  out from underneath the test??
	testNetworkInfoFilename := fmt.Sprintf("%v-%v", testName, executionUuid.String())
	networkInfoTmpFile, err := ioutil.TempFile("", testNetworkInfoFilename)
	if err != nil {
		return false, stacktrace.Propagate(err, "Could not create tempfile to store network info for passing to test controller")
	}

	logrus.Debugf("Temp filepath to write network file to: %v", networkInfoTmpFile.Name())
	logrus.Debugf("Raw service network contents: %v", rawServiceNetwork)

	encoder := gob.NewEncoder(networkInfoTmpFile)
	err = encoder.Encode(rawServiceNetwork)
	if err != nil {
		return false, stacktrace.Propagate(err, "Could not write service network state to file")
	}
	// Apparently, per https://www.joeshaw.org/dont-defer-close-on-writable-files/ , file.Close() can return errors too,
	//  but because this is a networkInfoTmpFile we don't fuss about checking them
	defer networkInfoTmpFile.Close()

	testControllerLogFilename := fmt.Sprintf("%v-%v-%s", testName, executionUuid.String(), "logs")
	logTmpFile, err := ioutil.TempFile("", testControllerLogFilename)
	if err != nil {
		return false, stacktrace.Propagate(err, "Could not create tempfile to store log info for passing to test controller")
	}
	logrus.Debugf("Temp filepath to write log file to: %v", logTmpFile.Name())

	containerNetworkInfoMountpoint := CONTAINER_NETWORK_INFO_MOUNTED_FILEPATH
	containerLogInfoMountpoint := CONTAINER_LOG_INFO_MOUNTED_FILEPATH
	envVariables := map[string]string{
		TEST_NAME_BASH_ARG: testName,
		NETWORK_FILEPATH_ARG: containerNetworkInfoMountpoint,
		LOG_FILEPATH_ARG: containerLogInfoMountpoint,
		LOG_LEVEL_ARG: logLevel,
	}

	ipAddr, err := ipProvider.GetFreeIpAddr()
	if err != nil {
		return false, stacktrace.Propagate(err, "Could not get free IP address to assign the test controller")
	}

	_, controllerContainerId, err := manager.CreateAndStartContainer(
		dockerImage,
		ipAddr,
		make(map[int]bool),
		nil, // Use the default image CMD (which is parameterized)
		envVariables,
		map[string]string{
			networkInfoTmpFile.Name(): containerNetworkInfoMountpoint,
			logTmpFile.Name():         containerLogInfoMountpoint,
		})
	if err != nil {
		return false, stacktrace.Propagate(err, "Failed to run test controller container")
	}
	logrus.Infof("Controller container started successfully with id %s", controllerContainerId)

	logrus.Info("Waiting for controller container to exit...")
	// TODO add a timeout here if the test doesn't complete successfully
	exitCode, err := manager.WaitForExit(controllerContainerId)
	if err != nil {
		return false, stacktrace.Propagate(err, "Failed when waiting for controller to exit")
	}

	logrus.Info("Controller container exited successfully")
	logTmpFile.Close()
	buf, err := ioutil.ReadFile(logTmpFile.Name())
	if err != nil {
		return false, stacktrace.Propagate(err, "Failed to read log file from controller.")
	}
	logrus.Infof("Printing Controller logs:")
	logrus.Info(string(buf))

	return exitCode == SUCCESS_EXIT_CODE, nil
}

/*
Makes a best-effort attempt to stop the containers in the given network, waiting for the given timeout.
It is safe to pass in nil to the networkToStop
 */
func stopNetwork(manager *docker.DockerManager, networkToStop *networks.RawServiceNetwork, stopTimeout time.Duration) {
	logrus.Info("Stopping service container network...")
	for _, containerId := range networkToStop.ContainerIds {
		logrus.Debugf("Stopping container with ID '%v'", containerId)
		err := manager.StopContainer(containerId, &stopTimeout)
		if err != nil {
			logrus.Errorf("An error occurred stopping container ID '%v'; proceeding to stop other containers:", containerId)
			logrus.Error(err)
		}
		logrus.Debugf("Container with ID '%v' successfully stopped", containerId)
	}
	logrus.Info("Finished stopping service container network")
}<|MERGE_RESOLUTION|>--- conflicted
+++ resolved
@@ -120,20 +120,8 @@
 			executionInstanceId,
 			runner.testServiceImageName,
 			testName,
-<<<<<<< HEAD
-			executionInstanceId)
-		if err != nil {
-			testResults[testName] = logTestResult(testName, err, false)
-			stopNetwork(dockerManager, serviceNetwork, CONTAINER_STOP_TIMEOUT)
-			continue
-		}
-		stopNetwork(dockerManager, serviceNetwork, CONTAINER_STOP_TIMEOUT)
-		testResults[testName] = logTestResult(testName, nil, testPassed)
-		// TODO after printing logs, delete each container
-=======
 			test)
 		testResults[testName] = logTestResult(testName, err, testPassed)
->>>>>>> 907f8c64
 	}
 
 	return testResults, nil
