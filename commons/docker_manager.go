package commons

import (
	"context"
	"github.com/docker/docker/api/types"
	"github.com/docker/docker/api/types/container"
	"github.com/docker/docker/client"
	"github.com/docker/go-connections/nat"
	"github.com/palantir/stacktrace"
	"strconv"
)

// TODO TODO TODO - do we ever need to handle different local host IPs?
const LOCAL_HOST_IP = "0.0.0.0"

type DockerManager struct {
	dockerCtx           context.Context
	dockerClient        *client.Client
	freeHostPortTracker *FreeHostPortTracker
}

func NewDockerManager(dockerCtx context.Context, dockerClient *client.Client, hostPortRangeStart int, hostPortRangeEnd int) (dockerManager *DockerManager, err error) {
	freeHostPortTracker, err := NewFreeHostPortTracker(hostPortRangeStart, hostPortRangeEnd)
	if err != nil {
		return nil, stacktrace.Propagate(err, "")
	}
	return &DockerManager{
		dockerCtx:           dockerCtx,
		dockerClient:        dockerClient,
		freeHostPortTracker: freeHostPortTracker,
	}, nil
}

func (manager DockerManager) CreateAndStartContainerForService(
	// TODO This arg is a hack that will go away as soon as Gecko removes the --public-ip command!
	serviceId int,
	serviceCfg JsonRpcServiceConfig,
	dependencyLivenessReqs map[JsonRpcServiceSocket]JsonRpcRequest) (containerIpAddr string, containerId string, err error) {

	// TODO this relies on serviceId being incremental, and is a total hack until --public-ips flag is gone from Gecko!
	containerConfigPtr, err := manager.getContainerCfgFromServiceCfg(serviceId, serviceCfg, dependencyLivenessReqs)
	if err != nil {
		return "", "", stacktrace.Propagate(err, "Failed to configure container from service.")
	}
	containerHostConfigPtr, err := manager.getContainerHostConfig(serviceCfg)
	if err != nil {
		return "", "", stacktrace.Propagate(err, "Failed to configure host to container mappings from service.")
	}
	// TODO probably use a UUID for the network name (and maybe include test name too)
	resp, err := manager.dockerClient.ContainerCreate(manager.dockerCtx, containerConfigPtr, containerHostConfigPtr, nil, "")
	if err != nil {
		return "", "", stacktrace.Propagate(err, "Could not create Docker container from image %v.", serviceCfg.GetDockerImage())
	}
	containerId = resp.ID
	if err := manager.dockerClient.ContainerStart(manager.dockerCtx, containerId, types.ContainerStartOptions{}); err != nil {
		return "", "", stacktrace.Propagate(err, "Could not start Docker container from image %v.", serviceCfg.GetDockerImage())
	}
	containerJson, err := manager.dockerClient.ContainerInspect(manager.dockerCtx, containerId)
	if err != nil {
		return "","", stacktrace.Propagate(err, "Inspect container failed, which is necessary to get the container's IP")
	}
	containerIpAddr = containerJson.NetworkSettings.IPAddress
	return containerIpAddr, containerId, nil
}

func (manager DockerManager) getFreePort() (freePort *nat.Port, err error) {
	freePortInt, err := manager.freeHostPortTracker.GetFreePort()
	if err != nil {
		return nil, stacktrace.Propagate(err, "")
	}
	port, err := nat.NewPort("tcp", strconv.Itoa(freePortInt))
	if err != nil {
		return nil, stacktrace.Propagate(err, "")
	}
	return &port, nil
}

func (manager DockerManager) getLocalHostIp() string {
	return LOCAL_HOST_IP
}

// Creates a Docker-Container-To-Host Port mapping, defining how a Container's JSON RPC and service-specific ports are
// mapped to the host ports
<<<<<<< HEAD
func (manager *DockerManager) GetContainerHostConfig(usedPorts map[int]bool) (hostConfig *container.HostConfig, err error) {
	portMap := nat.PortMap{}
	for port, _ := range usedPorts {
		portObj, err := nat.NewPort("tcp", strconv.Itoa(port))
		if err != nil {
			return nil, stacktrace.Propagate(err, "Could not create port object fro port '%v'", port)
		}
=======
func (manager *DockerManager) getContainerHostConfig(serviceConfig JsonRpcServiceConfig) (hostConfig *container.HostConfig, err error) {
	freeRpcPort, err := manager.getFreePort()
	if err != nil {
		return nil, stacktrace.Propagate(err, "")
	}
>>>>>>> 918904ed

		freeHostPort, err := manager.getFreePort()
		if err != nil {
			return nil, stacktrace.Propagate(err, "Could not get a free host port!")
		}

		portMap[portObj] = []nat.PortBinding{
			{
				HostIP: manager.getLocalHostIp(),
				HostPort: freeHostPort.Port(),
			},
		}
	}
	containerHostConfigPtr := &container.HostConfig{
		PortBindings: portMap,
	}
	return containerHostConfigPtr, nil
}

// TODO should I actually be passing sorta-complex objects like JsonRpcServiceConfig by value???
// Creates a more generalized Docker Container configuration for Gecko, with a 5-parameter initialization command.
// Gecko HTTP and Staking ports inside the Container are the standard defaults.
<<<<<<< HEAD
func (manager *DockerManager) GetContainerCfgFromServiceCfg(
			dockerImage string,
			usedPorts map[int]bool,
			startCmdArgs []string) (config *container.Config, err error) {
	portSet := nat.PortSet{}
	for port, _ := range usedPorts {
=======
func (manager *DockerManager) getContainerCfgFromServiceCfg(
			// TODO This arg is a hack that will go away as soon as Gecko removes the --public-ip command!
			ipAddrOffset int,
			serviceConfig JsonRpcServiceConfig,
			dependencyLivenessReqs map[JsonRpcServiceSocket]JsonRpcRequest) (config *container.Config, err error) {
	jsonRpcPort, err := nat.NewPort("tcp", strconv.Itoa(serviceConfig.GetJsonRpcPort()))
	if err != nil {
		return nil, stacktrace.Propagate(err, "Could not parse port int.")
	}

	portSet := nat.PortSet{
		jsonRpcPort: struct{}{},
	}
	for _, port := range serviceConfig.GetOtherPorts() {
>>>>>>> 918904ed
		otherPort, err := nat.NewPort("tcp", strconv.Itoa(port))
		if err != nil {
			return nil, stacktrace.Propagate(err, "Could not parse port int.")
		}
		portSet[otherPort] = struct{}{}
	}

	nodeConfigPtr := &container.Config{
		Image: dockerImage,
		// TODO allow modifying of protocol at some point
		ExposedPorts: portSet,
		Cmd: startCmdArgs,
		Tty: false,
	}
	return nodeConfigPtr, nil
}<|MERGE_RESOLUTION|>--- conflicted
+++ resolved
@@ -33,27 +33,27 @@
 
 func (manager DockerManager) CreateAndStartContainerForService(
 	// TODO This arg is a hack that will go away as soon as Gecko removes the --public-ip command!
-	serviceId int,
-	serviceCfg JsonRpcServiceConfig,
-	dependencyLivenessReqs map[JsonRpcServiceSocket]JsonRpcRequest) (containerIpAddr string, containerId string, err error) {
+	dockerImage string,
+	usedPorts map[int]bool,
+	startCmdArgs []string) (containerIpAddr string, containerId string, err error) {
 
 	// TODO this relies on serviceId being incremental, and is a total hack until --public-ips flag is gone from Gecko!
-	containerConfigPtr, err := manager.getContainerCfgFromServiceCfg(serviceId, serviceCfg, dependencyLivenessReqs)
+	containerConfigPtr, err := manager.getContainerCfgFromServiceCfg(dockerImage, usedPorts, startCmdArgs)
 	if err != nil {
 		return "", "", stacktrace.Propagate(err, "Failed to configure container from service.")
 	}
-	containerHostConfigPtr, err := manager.getContainerHostConfig(serviceCfg)
+	containerHostConfigPtr, err := manager.getContainerHostConfig(usedPorts)
 	if err != nil {
 		return "", "", stacktrace.Propagate(err, "Failed to configure host to container mappings from service.")
 	}
 	// TODO probably use a UUID for the network name (and maybe include test name too)
 	resp, err := manager.dockerClient.ContainerCreate(manager.dockerCtx, containerConfigPtr, containerHostConfigPtr, nil, "")
 	if err != nil {
-		return "", "", stacktrace.Propagate(err, "Could not create Docker container from image %v.", serviceCfg.GetDockerImage())
+		return "", "", stacktrace.Propagate(err, "Could not create Docker container from image %v.", dockerImage)
 	}
 	containerId = resp.ID
 	if err := manager.dockerClient.ContainerStart(manager.dockerCtx, containerId, types.ContainerStartOptions{}); err != nil {
-		return "", "", stacktrace.Propagate(err, "Could not start Docker container from image %v.", serviceCfg.GetDockerImage())
+		return "", "", stacktrace.Propagate(err, "Could not start Docker container from image %v.", dockerImage)
 	}
 	containerJson, err := manager.dockerClient.ContainerInspect(manager.dockerCtx, containerId)
 	if err != nil {
@@ -81,21 +81,13 @@
 
 // Creates a Docker-Container-To-Host Port mapping, defining how a Container's JSON RPC and service-specific ports are
 // mapped to the host ports
-<<<<<<< HEAD
-func (manager *DockerManager) GetContainerHostConfig(usedPorts map[int]bool) (hostConfig *container.HostConfig, err error) {
+func (manager *DockerManager) getContainerHostConfig(usedPorts map[int]bool) (hostConfig *container.HostConfig, err error) {
 	portMap := nat.PortMap{}
 	for port, _ := range usedPorts {
 		portObj, err := nat.NewPort("tcp", strconv.Itoa(port))
 		if err != nil {
 			return nil, stacktrace.Propagate(err, "Could not create port object fro port '%v'", port)
 		}
-=======
-func (manager *DockerManager) getContainerHostConfig(serviceConfig JsonRpcServiceConfig) (hostConfig *container.HostConfig, err error) {
-	freeRpcPort, err := manager.getFreePort()
-	if err != nil {
-		return nil, stacktrace.Propagate(err, "")
-	}
->>>>>>> 918904ed
 
 		freeHostPort, err := manager.getFreePort()
 		if err != nil {
@@ -118,29 +110,12 @@
 // TODO should I actually be passing sorta-complex objects like JsonRpcServiceConfig by value???
 // Creates a more generalized Docker Container configuration for Gecko, with a 5-parameter initialization command.
 // Gecko HTTP and Staking ports inside the Container are the standard defaults.
-<<<<<<< HEAD
-func (manager *DockerManager) GetContainerCfgFromServiceCfg(
+func (manager *DockerManager) getContainerCfgFromServiceCfg(
 			dockerImage string,
 			usedPorts map[int]bool,
 			startCmdArgs []string) (config *container.Config, err error) {
 	portSet := nat.PortSet{}
 	for port, _ := range usedPorts {
-=======
-func (manager *DockerManager) getContainerCfgFromServiceCfg(
-			// TODO This arg is a hack that will go away as soon as Gecko removes the --public-ip command!
-			ipAddrOffset int,
-			serviceConfig JsonRpcServiceConfig,
-			dependencyLivenessReqs map[JsonRpcServiceSocket]JsonRpcRequest) (config *container.Config, err error) {
-	jsonRpcPort, err := nat.NewPort("tcp", strconv.Itoa(serviceConfig.GetJsonRpcPort()))
-	if err != nil {
-		return nil, stacktrace.Propagate(err, "Could not parse port int.")
-	}
-
-	portSet := nat.PortSet{
-		jsonRpcPort: struct{}{},
-	}
-	for _, port := range serviceConfig.GetOtherPorts() {
->>>>>>> 918904ed
 		otherPort, err := nat.NewPort("tcp", strconv.Itoa(port))
 		if err != nil {
 			return nil, stacktrace.Propagate(err, "Could not parse port int.")
